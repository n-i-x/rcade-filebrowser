package version

var (
	// Version is the current File Browser version.
<<<<<<< HEAD
	Version = "(1.0.0)"
	// CommitSHA is the commmit sha.
=======
	Version = "(untracked)"
	// CommitSHA is the commit sha.
>>>>>>> 129a4fd3
	CommitSHA = "(unknown)"
)<|MERGE_RESOLUTION|>--- conflicted
+++ resolved
@@ -2,12 +2,7 @@
 
 var (
 	// Version is the current File Browser version.
-<<<<<<< HEAD
-	Version = "(1.0.0)"
-	// CommitSHA is the commmit sha.
-=======
 	Version = "(untracked)"
 	// CommitSHA is the commit sha.
->>>>>>> 129a4fd3
 	CommitSHA = "(unknown)"
 )